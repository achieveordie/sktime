#!/usr/bin/env python3 -u
# -*- coding: utf-8 -*-
# copyright: sktime developers, BSD-3-Clause License (see LICENSE file)
"""Implements transformations to detrend a time series."""

__all__ = ["Detrender"]
__author__ = ["mloning", "SveaMeyer13", "KishManani", "fkiraly"]

import pandas as pd

from sktime.datatypes import update_data
from sktime.forecasting.base._fh import ForecastingHorizon
from sktime.forecasting.trend import PolynomialTrendForecaster
from sktime.transformations.base import BaseTransformer


class Detrender(BaseTransformer):
    """Remove a :term:`trend <Trend>` from a series.

    This transformer uses any forecaster and returns the in-sample residuals
    of the forecaster's predicted values.

    The Detrender works as follows:
    in "fit", the forecaster is fit to the input data, i.e., `forecaster.fit(y=X)`.
    in "transform", returns forecast residuals of forecasts at the data index.
    That is, `transform(X)` returns `X - forecaster.predict(fh=X.index)` (additive)
    or `X / forecaster.predict(fh=X.index)` (multiplicative detrending).
    Depending on time indices, this can generate in-sample or out-of-sample residuals.

    For example, to remove the linear trend of a time series:
        forecaster = PolynomialTrendForecaster(degree=1)
        transformer = Detrender(forecaster=forecaster)
        yt = transformer.fit_transform(y_train)

    The detrender can also be used in a pipeline for residual boosting,
    by first detrending and then fitting another forecaster on residuals.

    Parameters
    ----------
    forecaster : sktime forecaster, follows BaseForecaster, default = None.
        The forecasting model to remove the trend with
            (e.g. PolynomialTrendForecaster).
        If forecaster is None, PolynomialTrendForecaster(degree=1) is used.
        Must be a forecaster to which `fh` can be passed in `predict`.
    model : {"additive", "multiplicative"}, default="additive"
        If `model="additive"` the `forecaster.transform` subtracts the trend,
        i.e., `transform(X)` returns `X - forecaster.predict(fh=X.index)`
        If `model="multiplicative"` the `forecaster.transform` divides by the trend,
        i.e., `transform(X)` returns `X / forecaster.predict(fh=X.index)`

    Attributes
    ----------
    forecaster_ : Fitted forecaster
        Forecaster that defines the trend in the series.

    See Also
    --------
    Deseasonalizer
    STLTransformer

    Examples
    --------
    >>> from sktime.transformations.series.detrend import Detrender
    >>> from sktime.forecasting.trend import PolynomialTrendForecaster
    >>> from sktime.datasets import load_airline
    >>> y = load_airline()
    >>> transformer = Detrender(forecaster=PolynomialTrendForecaster(degree=1))
    >>> y_hat = transformer.fit_transform(y)
    """

    _tags = {
        "scitype:transform-input": "Series",
        # what is the scitype of X: Series, or Panel
        "scitype:transform-output": "Series",
        # what scitype is returned: Primitives, Series, Panel
        "scitype:instancewise": True,  # is this an instance-wise transform?
        "X_inner_mtype": ["pd.DataFrame", "pd-multiindex", "pd_multiindex_hier"],
        # which mtypes do _fit/_predict support for X?
        "y_inner_mtype": ["pd.DataFrame", "pd-multiindex", "pd_multiindex_hier"],
        # which mtypes do _fit/_predict support for y?
        "univariate-only": False,
        "fit_is_empty": False,
        "capability:inverse_transform": True,
        "transform-returns-same-time-index": True,
    }

    def __init__(self, forecaster=None, model="additive"):
        self.forecaster = forecaster
        self.model = model

        super(Detrender, self).__init__()

        # default for forecaster - written to forecaster_ to not overwrite param
        if self.forecaster is None:
            self.forecaster_ = PolynomialTrendForecaster(degree=1)
        else:
            self.forecaster_ = forecaster.clone()

        allowed_models = ("additive", "multiplicative")
        if model not in allowed_models:
            raise ValueError("`model` must be 'additive' or 'multiplicative'")

    def _fit(self, X, y=None):
        """Fit transformer to X and y.

        private _fit containing the core logic, called from fit

        Parameters
        ----------
        X : pd.Series or pd.DataFrame
            Data to fit transform to
        y : pd.DataFrame, default=None
            Additional data, e.g., labels for transformation

        Returns
        -------
        self: a fitted instance of the estimator
        """
<<<<<<< HEAD
        if self.forecaster is None:
            forecaster_ = PolynomialTrendForecaster(degree=1)
        else:
            forecaster_ = self.forecaster.clone()

        # univariate: X is pd.Series
        if isinstance(X, pd.Series):
            # note: the y in the transformer is exogeneous in the forecaster, i.e., X
            self.forecaster_ = forecaster_.fit(y=X, X=y)
        # multivariate
        elif isinstance(X, pd.DataFrame):
            self.forecaster_ = {}
            for colname in X.columns:
                forecaster = forecaster_.clone()
                self.forecaster_[colname] = forecaster.fit(y=X[colname], X=y)
=======
        if not self.forecaster_.get_tag("requires-fh-in-fit", True):
            self.forecaster_.fit(y=X, X=y)
>>>>>>> a4859ae8
        else:
            self._X = X
            self._y = y
        return self

    def _get_fh_from_X(self, X):
        """Obtain fh from X, which can be simple or hierarchical."""
        if not isinstance(X.index, pd.MultiIndex):
            time_index = X.index
        else:
            time_index = X.index.get_level_values(-1).unique()
        return ForecastingHorizon(time_index, is_relative=False)

    def _get_fitted_forecaster(self, X, y, fh):
        """Obtain fitted forecaster from self."""
        if self.forecaster_.get_tag("requires-fh-in-fit", True):
            X = update_data(self._X, X)
            y = update_data(self._y, y)
            forecaster = self.forecaster_.clone().fit(y=X, X=y, fh=fh)
        else:
            forecaster = self.forecaster_
        return forecaster

    def _transform(self, X, y=None):
        """Transform X and return a transformed version.

        private _transform containing the core logic, called from transform

        Parameters
        ----------
        X : pd.Series or pd.DataFrame
            Data to be transformed
        y : pd.DataFrame, default=None
            Additional data, e.g., labels for transformation

        Returns
        -------
        Xt : pd.Series or pd.DataFrame, same type as X
            transformed version of X, detrended series
        """
        fh = self._get_fh_from_X(X=X)
        forecaster = self._get_fitted_forecaster(X=X, y=y, fh=fh)

        X_pred = forecaster.predict(fh=fh, X=y)

        if self.model == "additive":
            return X - X_pred
        elif self.model == "multiplicative":
            return X / X_pred

    def _inverse_transform(self, X, y=None):
        """Logic used by `inverse_transform` to reverse transformation on `X`.

        Parameters
        ----------
        X : pd.Series or pd.DataFrame
            Data to be inverse transformed
        y : pd.DataFrame, default=None
            Additional data, e.g., labels for transformation

        Returns
        -------
        Xt : pd.Series or pd.DataFrame, same type as X
            inverse transformed version of X
        """
        fh = self._get_fh_from_X(X=X)
        # we pass X and y as None, since the X passed is inverse transformed (detrended)
        # the fit, in case fh needs be passed late, is done on remembered data from fit
        forecaster = self._get_fitted_forecaster(X=None, y=None, fh=fh)

        X_pred = forecaster.predict(fh=fh, X=y)

        if self.model == "additive":
            return X + X_pred
        elif self.model == "multiplicative":
            return X * X_pred

    def _update(self, X, y=None, update_params=True):
        """Update the parameters of the detrending estimator with new data.

        private _update containing the core logic, called from update

        Parameters
        ----------
        X : pd.Series or pd.DataFrame
            Data to fit transform to
        y : pd.DataFrame, default=None
            Additional data, e.g., labels for transformation
        update_params : bool, default=True
            whether the model is updated. Yes if true, if false, simply skips call.
            argument exists for compatibility with forecasting module.

        Returns
        -------
        self : an instance of self
        """
        if not self.forecaster_.get_tag("requires-fh-in-fit", True):
            self.forecaster_.update(y=X, X=y, update_params=update_params)
        else:
            self._X = update_data(self._X, X)
            self._y = update_data(self._y, y)
        return self

    @classmethod
    def get_test_params(cls, parameter_set="default"):
        """Return testing parameter settings for the estimator.

        Parameters
        ----------
        parameter_set : str, default="default"
            Name of the set of test parameters to return, for use in tests. If no
            special parameters are defined for a value, will return `"default"` set.


        Returns
        -------
        params : dict or list of dict, default = {}
            Parameters to create testing instances of the class
            Each dict are parameters to construct an "interesting" test instance, i.e.,
            `MyClass(**params)` or `MyClass(**params[i])` creates a valid test instance.
            `create_test_instance` uses the first (or only) dictionary in `params`
        """
        from sktime.forecasting.trend import TrendForecaster

        params1 = {"forecaster": TrendForecaster()}
        params2 = {"model": "multiplicative"}

        return [params1, params2]<|MERGE_RESOLUTION|>--- conflicted
+++ resolved
@@ -116,26 +116,8 @@
         -------
         self: a fitted instance of the estimator
         """
-<<<<<<< HEAD
-        if self.forecaster is None:
-            forecaster_ = PolynomialTrendForecaster(degree=1)
-        else:
-            forecaster_ = self.forecaster.clone()
-
-        # univariate: X is pd.Series
-        if isinstance(X, pd.Series):
-            # note: the y in the transformer is exogeneous in the forecaster, i.e., X
-            self.forecaster_ = forecaster_.fit(y=X, X=y)
-        # multivariate
-        elif isinstance(X, pd.DataFrame):
-            self.forecaster_ = {}
-            for colname in X.columns:
-                forecaster = forecaster_.clone()
-                self.forecaster_[colname] = forecaster.fit(y=X[colname], X=y)
-=======
         if not self.forecaster_.get_tag("requires-fh-in-fit", True):
             self.forecaster_.fit(y=X, X=y)
->>>>>>> a4859ae8
         else:
             self._X = X
             self._y = y
