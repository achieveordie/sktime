# -*- coding: utf-8 -*-

__author__ = ["mloning"]
__all__ = ["EXCLUDE_ESTIMATORS", "EXCLUDED_TESTS"]

from sktime.base import BaseEstimator, BaseObject
from sktime.registry import (
    BASE_CLASS_LIST,
    BASE_CLASS_LOOKUP,
    ESTIMATOR_TAG_LIST,
    TRANSFORMER_MIXIN_LIST,
)
from sktime.transformations.base import BaseTransformer

EXCLUDE_ESTIMATORS = [
    # SFA is non-compliant with any transformer interfaces, #2064
    "SFA",
    # PlateauFinder seems to be broken, see #2259
    "PlateauFinder",
    # below are removed due to mac failures we don't fully understand, see #3103
    "HIVECOTEV1",
    "HIVECOTEV2",
    "RandomIntervalSpectralEnsemble",
    "RandomInvervals",
    "RandomIntervalSegmenter",
    "RandomIntervalFeatureExtractor",
    "RandomIntervalClassifier",
    "MiniRocket",
    "MatrixProfileTransformer",
    # tapnet based estimators fail stochastically for unknown reasons, see #3525
    "TapNetRegressor",
    "TapNetClassifier",
    "ResNetClassifier",  # known ResNetClassifier sporafic failures, see #3954
    "LSTMFCNClassifier",  # unknown cause, see bug report #4033
    "TimeSeriesLloyds",  # an abstract class, but does not follow naming convention
    # DL classifier suspected to cause hangs and memouts, see #4610
    "FCNClassifier",
]


EXCLUDED_TESTS = {
    # issue when prediction intervals, see #3479 and #4504
    # known issue with prediction intervals that needs fixing, tracked in #4181
    "SquaringResiduals": [
        "test_predict_time_index",
        "test_predict_residuals",
        "test_predict_interval",
    ],
    # known issue when X is passed, wrong time indices are returned, #1364
    "StackingForecaster": ["test_predict_time_index_with_X"],
    # known side effects on multivariate arguments, #2072
    "WindowSummarizer": ["test_methods_have_no_side_effects"],
    # test fails in the Panel case for Differencer, see #2522
    "Differencer": ["test_transform_inverse_transform_equivalent"],
    # tagged in issue #2490
    "SignatureClassifier": [
        "test_classifier_on_unit_test_data",
        "test_classifier_on_basic_motions",
    ],
    # pickling problem with local method see #2490
    "ProximityStump": [
        "test_persistence_via_pickle",
        "test_fit_does_not_overwrite_hyper_params",
        "test_save_estimators_to_file",
    ],
    "ProximityTree": [
        "test_persistence_via_pickle",
        "test_fit_does_not_overwrite_hyper_params",
        "test_save_estimators_to_file",
    ],
    "ProximityForest": [
        "test_persistence_via_pickle",
        "test_fit_does_not_overwrite_hyper_params",
        "test_save_estimators_to_file",
    ],
    # TapNet fails due to Lambda layer, see #3539 and #3616
    "TapNetClassifier": [
        "test_fit_idempotent",
        "test_persistence_via_pickle",
        "test_save_estimators_to_file",
    ],
    "TapNetRegressor": [
        "test_fit_idempotent",
        "test_persistence_via_pickle",
        "test_save_estimators_to_file",
    ],
    # `test_fit_idempotent` fails with `AssertionError`, see #3616
    "ResNetClassifier": [
        "test_fit_idempotent",
    ],
    "CNNClassifier": [
        "test_fit_idempotent",
    ],
    "CNNRegressor": [
        "test_fit_idempotent",
    ],
    "FCNClassifier": [
        "test_fit_idempotent",
    ],
    "LSTMFCNClassifier": [
        "test_fit_idempotent",
    ],
    "MLPClassifier": [
        "test_fit_idempotent",
    ],
    "InceptionTimeClassifier": [
        "test_fit_idempotent",
    ],
    "SimpleRNNClassifier": [
        "test_fit_idempotent",
        "test_persistence_via_pickle",
        "test_save_estimators_to_file",
    ],
    "SimpleRNNRegressor": [
        "test_fit_idempotent",
        "test_persistence_via_pickle",
        "test_save_estimators_to_file",
    ],
<<<<<<< HEAD
    "MCDCNNClassifier": [
        "test_fit_idempotent",
    ],
    "MCDCNNRegressor": [
=======
    "MACNNClassifier": [
>>>>>>> aaae8391
        "test_fit_idempotent",
    ],
    # sth is not quite right with the RowTransformer-s changing state,
    #   but these are anyway on their path to deprecation, see #2370
    "SeriesToPrimitivesRowTransformer": ["test_methods_do_not_change_state"],
    "SeriesToSeriesRowTransformer": ["test_methods_do_not_change_state"],
    # ColumnTransformer still needs to be refactored, see #2537
    "ColumnTransformer": ["test_methods_do_not_change_state"],
    # Early classifiers intentionally retain information from previous predict calls
    #   for #1.
    # #2 amd #3 are due to predict/predict_proba returning two items and that breaking
    #   assert_array_equal
    "TEASER": [
        "test_non_state_changing_method_contract",
        "test_fit_idempotent",
        "test_persistence_via_pickle",
        "test_save_estimators_to_file",
    ],
    "CNNNetwork": "test_inheritance",  # not a registered base class, WiP, see #3028
    "VARMAX": [
        "test_update_predict_single",  # see 2997, sporadic failure, unknown cause
        "test__y_when_refitting",  # see 3176
    ],
    # GGS inherits from BaseEstimator which breaks this test
    "GreedyGaussianSegmentation": ["test_inheritance", "test_create_test_instance"],
    "InformationGainSegmentation": [
        "test_inheritance",
        "test_create_test_instance",
    ],
    # SAX returns strange output format
    # this needs to be fixed, was not tested previously due to legacy exception
    "SAX": "test_fit_transform_output",
}

# We use estimator tags in addition to class hierarchies to further distinguish
# estimators into different categories. This is useful for defining and running
# common tests for estimators with the same tags.
VALID_ESTIMATOR_TAGS = tuple(ESTIMATOR_TAG_LIST)

# NON_STATE_CHANGING_METHODS =
# methods that should not change the state of the estimator, that is, they should
# not change fitted parameters or hyper-parameters. They are also the methods that
# "apply" the fitted estimator to data and useful for checking results.
# NON_STATE_CHANGING_METHODS_ARRAYLIK =
# non-state-changing methods that return an array-like output

NON_STATE_CHANGING_METHODS_ARRAYLIKE = (
    "predict",
    "predict_var",
    "predict_proba",
    "decision_function",
    "transform",
    # todo: add this back
    # escaping this, since for some estimators
    #   the input format of inverse_transform assumes special col names
    # "inverse_transform",
)

NON_STATE_CHANGING_METHODS = NON_STATE_CHANGING_METHODS_ARRAYLIKE + (
    "get_fitted_params",
)

# The following gives a list of valid estimator base classes.
VALID_TRANSFORMER_TYPES = tuple(TRANSFORMER_MIXIN_LIST) + (BaseTransformer,)

BASE_BASE_TYPES = (BaseEstimator, BaseObject)
VALID_ESTIMATOR_BASE_TYPES = tuple(set(BASE_CLASS_LIST).difference(BASE_BASE_TYPES))

VALID_ESTIMATOR_TYPES = (
    BaseEstimator,
    *VALID_ESTIMATOR_BASE_TYPES,
    *VALID_TRANSFORMER_TYPES,
)

VALID_ESTIMATOR_BASE_TYPE_LOOKUP = BASE_CLASS_LOOKUP<|MERGE_RESOLUTION|>--- conflicted
+++ resolved
@@ -116,14 +116,13 @@
         "test_persistence_via_pickle",
         "test_save_estimators_to_file",
     ],
-<<<<<<< HEAD
     "MCDCNNClassifier": [
         "test_fit_idempotent",
     ],
     "MCDCNNRegressor": [
-=======
+        "test_fit_idempotent",
+    ],
     "MACNNClassifier": [
->>>>>>> aaae8391
         "test_fit_idempotent",
     ],
     # sth is not quite right with the RowTransformer-s changing state,
