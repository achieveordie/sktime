--- conflicted
+++ resolved
@@ -20,7 +20,6 @@
     msm_distance,
     wddtw_distance,
     wdtw_distance,
-    erp_distance
 )
 
 distances = [
@@ -93,10 +92,10 @@
     d = euclidean_distance(case1, case2)
     assert_almost_equal(d, basic_motions_distances["euclidean"], 4)
     for j in range(0, 3):
-        # d = dtw_distance(case1, case2, window=distance_parameters["dtw"][j])
-        # assert_almost_equal(d, basic_motions_distances["dtw"][j], 4)
-        # d = wdtw_distance(case1, case2, g=distance_parameters["wdtw"][j])
-        # assert_almost_equal(d, basic_motions_distances["wdtw"][j], 4)
+        d = dtw_distance(case1, case2, window=distance_parameters["dtw"][j])
+        assert_almost_equal(d, basic_motions_distances["dtw"][j], 4)
+        d = wdtw_distance(case1, case2, g=distance_parameters["wdtw"][j])
+        assert_almost_equal(d, basic_motions_distances["wdtw"][j], 4)
         d = lcss_distance(case1, case2, epsilon=distance_parameters["lcss"][j] / 50.0)
         assert_almost_equal(d, basic_motions_distances["lcss"][j], 4)
 
@@ -127,40 +126,26 @@
     assert_almost_equal(d, unit_test_distances["euclidean"], 4)
     assert d == d2
     for j in range(0, 3):
-        # d = dtw_distance(cases1[0], cases2[0], window=distance_parameters["dtw"][j])
-        # d2 = dtw_distance(cases1[1], cases2[1], window=distance_parameters["dtw"][j])
-        # assert_almost_equal(d, unit_test_distances["dtw"][j], 4)
+        d = dtw_distance(cases1[0], cases2[0], window=distance_parameters["dtw"][j])
+        d2 = dtw_distance(cases1[1], cases2[1], window=distance_parameters["dtw"][j])
+        assert_almost_equal(d, unit_test_distances["dtw"][j], 4)
+        assert d == d2
+        d = wdtw_distance(cases1[0], cases2[0], g=distance_parameters["wdtw"][j])
+        d2 = wdtw_distance(cases1[1], cases2[1], g=distance_parameters["wdtw"][j])
+        assert_almost_equal(d, unit_test_distances["wdtw"][j], 4)
+        assert d == d2
+        d = lcss_distance(cases1[0], cases2[0], epsilon=distance_parameters["lcss"][j])
+        d2 = lcss_distance(cases1[1], cases2[1], epsilon=distance_parameters["lcss"][j])
+        assert_almost_equal(d, unit_test_distances["lcss"][j], 4)
+        assert d == d2
+        d = msm_distance(cases1[0], cases2[0], c=distance_parameters["msm"][j])
+        d2 = msm_distance(cases1[1], cases2[1], c=distance_parameters["msm"][j])
+        assert_almost_equal(d, unit_test_distances["msm"][j], 4)
+        assert d == d2
+        # d = erp_distance(cases1[0], cases2[0], window=distance_parameters["erp"][j])
+        # d2 = erp_distance(cases1[1], cases2[1], window=distance_parameters["erp"][j])
+        # assert_almost_equal(d, unit_test_distances["erp"][j], 4)
         # assert d == d2
-<<<<<<< HEAD
-        # d = wdtw_distance(cases1[0], cases2[0], g=distance_parameters["wdtw"][j])
-        # d2 = wdtw_distance(cases1[1], cases2[1], g=distance_parameters["wdtw"][j])
-        # assert_almost_equal(d, unit_test_distances["wdtw"][j], 4)
-        # assert d == d2
-        # d = lcss_distance(cases1[0], cases2[0], epsilon=distance_parameters["lcss"][j])
-        # d2 = lcss_distance(cases1[1], cases2[1], epsilon=distance_parameters["lcss"][j])
-        # assert_almost_equal(d, unit_test_distances["lcss"][j], 4)
-        # assert d == d2
-        # d = msm_distance(cases1[0], cases2[0], c=distance_parameters["msm"][j])
-        # d2 = msm_distance(cases1[1], cases2[1], c=distance_parameters["msm"][j])
-        # assert_almost_equal(d, unit_test_distances["msm"][j], 4)
-        # assert d == d2
-        d = erp_distance(cases1[0], cases2[0], window=distance_parameters["erp"][j])
-        d2 = erp_distance(cases1[1], cases2[1], window=distance_parameters["erp"][j])
-        assert_almost_equal(d, unit_test_distances["erp"][j], 4)
-        assert d == d2
-        # d = edr_distance(cases1[0], cases2[0], epsilon=distance_parameters["edr"][j])
-        # d2 = edr_distance(cases1[1], cases2[1], epsilon=distance_parameters["edr"][j])
-        # assert_almost_equal(d, unit_test_distances["edr"][j], 4)
-        # assert d == d2
-        # d = ddtw_distance(cases1[0], cases2[0], window=distance_parameters["ddtw"][j])
-        # d2=ddtw_distance(cases1[1], cases2[1], window=distance_parameters["ddtw"][j])
-        # assert_almost_equal(d, unit_test_distances["ddtw"][j], 4)
-        # assert d == d2
-        # d = wddtw_distance(cases1[0], cases2[0], g=distance_parameters["wddtw"][j])
-        # d2 = wddtw_distance(cases1[1], cases2[1], g=distance_parameters["wddtw"][j])
-        # assert_almost_equal(d, unit_test_distances["wddtw"][j], 4)
-        # assert d == d2
-=======
         d = edr_distance(cases1[0], cases2[0], epsilon=distance_parameters["edr"][j])
         d2 = edr_distance(cases1[1], cases2[1], epsilon=distance_parameters["edr"][j])
         assert_almost_equal(d, unit_test_distances["edr"][j], 4)
@@ -172,5 +157,4 @@
         d = wddtw_distance(cases1[0], cases2[0], g=distance_parameters["wddtw"][j])
         d2 = wddtw_distance(cases1[1], cases2[1], g=distance_parameters["wddtw"][j])
         assert_almost_equal(d, unit_test_distances["wddtw"][j], 4)
-        assert d == d2
->>>>>>> c31d9dfb
+        assert d == d2